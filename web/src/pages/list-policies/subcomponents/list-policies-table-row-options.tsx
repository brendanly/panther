/**
 * Panther is a scalable, powerful, cloud-native SIEM written in Golang/React.
 * Copyright (C) 2020 Panther Labs Inc
 *
 * This program is free software: you can redistribute it and/or modify
 * it under the terms of the GNU Affero General Public License as
 * published by the Free Software Foundation, either version 3 of the
 * License, or (at your option) any later version.
 *
 * This program is distributed in the hope that it will be useful,
 * but WITHOUT ANY WARRANTY; without even the implied warranty of
 * MERCHANTABILITY or FITNESS FOR A PARTICULAR PURPOSE.  See the
 * GNU Affero General Public License for more details.
 *
 * You should have received a copy of the GNU Affero General Public License
 * along with this program.  If not, see <https://www.gnu.org/licenses/>.
 */

import React from 'react';
import { Dropdown, Icon, IconButton, MenuItem, Box } from 'pouncejs';
import useRouter from 'Hooks/useRouter';
import { PolicySummary } from 'Generated/schema';
import urls from 'Source/urls';
import useModal from 'Hooks/useModal';
import { MODALS } from 'Components/utils/modal-context';

interface ListPoliciesTableRowOptionsProps {
  policy: PolicySummary;
}

const ListPoliciesTableRowOptions: React.FC<ListPoliciesTableRowOptionsProps> = ({ policy }) => {
  const { history } = useRouter();
  const { showModal } = useModal();

  // @HELP_WANTED
  // The wrapping `<Box>` is needed because of a special reason. You see, the trigger of this
  // Dropdown is added on each row of a table whose rows are clickable. Thus we don't wanna trigger
  // a click on the row each time the Dropdown trigger is clicked. If we had added the
  // `stopPropagation()` on the trigger itself, then the Dropdown wouldn't open.
  // We perhaps can find a better solution to his problem
  return (
    <Box onClick={e => e.stopPropagation()}>
      <Dropdown
        trigger={
          <IconButton is="div" variant="default" my={-2}>
            <Icon type="more" size="small" />
          </IconButton>
        }
      >
        <Dropdown.Item onSelect={() => history.push(urls.policies.edit(policy.id))}>
          <MenuItem variant="default">Edit</MenuItem>
        </Dropdown.Item>
        <Dropdown.Item
          onSelect={() =>
            showModal({
              modal: MODALS.DELETE_POLICY,
              props: { policy },
            })
          }
        >
<<<<<<< HEAD
          <Dropdown.Item onSelect={() => history.push(urls.compliance.policies.edit(policy.id))}>
            <MenuItem variant="default">Edit</MenuItem>
          </Dropdown.Item>
          <Dropdown.Item
            onSelect={() =>
              showModal({
                modal: MODALS.DELETE_POLICY,
                props: { policy },
              })
            }
          >
            <MenuItem variant="default">Delete</MenuItem>
          </Dropdown.Item>
        </Dropdown>
      </Box>
    </RoleRestrictedAccess>
=======
          <MenuItem variant="default">Delete</MenuItem>
        </Dropdown.Item>
      </Dropdown>
    </Box>
>>>>>>> df4e0b36
  );
};

export default React.memo(ListPoliciesTableRowOptions);<|MERGE_RESOLUTION|>--- conflicted
+++ resolved
@@ -47,7 +47,7 @@
           </IconButton>
         }
       >
-        <Dropdown.Item onSelect={() => history.push(urls.policies.edit(policy.id))}>
+        <Dropdown.Item onSelect={() => history.push(urls.compliance.policies.edit(policy.id))}>
           <MenuItem variant="default">Edit</MenuItem>
         </Dropdown.Item>
         <Dropdown.Item
@@ -58,29 +58,10 @@
             })
           }
         >
-<<<<<<< HEAD
-          <Dropdown.Item onSelect={() => history.push(urls.compliance.policies.edit(policy.id))}>
-            <MenuItem variant="default">Edit</MenuItem>
-          </Dropdown.Item>
-          <Dropdown.Item
-            onSelect={() =>
-              showModal({
-                modal: MODALS.DELETE_POLICY,
-                props: { policy },
-              })
-            }
-          >
-            <MenuItem variant="default">Delete</MenuItem>
-          </Dropdown.Item>
-        </Dropdown>
-      </Box>
-    </RoleRestrictedAccess>
-=======
           <MenuItem variant="default">Delete</MenuItem>
         </Dropdown.Item>
       </Dropdown>
     </Box>
->>>>>>> df4e0b36
   );
 };
 
